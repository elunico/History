--- conflicted
+++ resolved
@@ -56,61 +56,6 @@
  */
 public class History {
 
-<<<<<<< HEAD
-  private int limit;
-  private LinkedBlockingDeque<Action> undoDeque = new LinkedBlockingDeque<>();
-  private LinkedBlockingDeque<Action> redoDeque = new LinkedBlockingDeque<>();
-  private Lock lock = new ReentrantLock();
-  private Button undoButton;
-  private Button redoButton;
-
-  public History() {
-    this(-1, null, null);
-  }
-
-  public History(
-      int limit, @Nullable Button undoButton,
-      @Nullable Button redoButton
-  ) {
-    this.limit = limit;
-    this.undoButton = undoButton;
-    this.redoButton = redoButton;
-  }
-
-  public History(int limit) {
-    this(limit, null, null);
-  }
-
-  public History(@Nullable Button undoButton, @Nullable Button redoButton) {
-    this(-1, undoButton, redoButton);
-  }
-
-  /**
-   * Return the maximum possible number of undos and redos to store. Undos and
-   * redos are counted independently and so the sum of allowed redos and undos
-   * maybe greater than this but the total number of saved {@link Action}
-   * instances is never more than twice this limit. Returns -1 if no
-   * limit has been set by the user
-   *
-   * @return the maximum number of undos or redos allowed or -1 if such a limit
-   * was never set
-   */
-  public int getLimit() {
-    return limit;
-  }
-
-  /**
-   * Sets the limit on the maximum number of undos and redo actions to store
-   *
-   * @param limit the limit of the number of undos and redos to store
-   * @see #getLimit()
-   */
-  public void setLimit(int limit) {
-    if (limit == 0) {
-      throw new IllegalArgumentException("Limit for History must be " +
-                                         "either greater than 0 or -1 " +
-                                         "for no limit");
-=======
     private final LinkedBlockingDeque<Action> undoDeque = new LinkedBlockingDeque<>();
     private final LinkedBlockingDeque<Action> redoDeque = new LinkedBlockingDeque<>();
     private final Lock lock = new ReentrantLock();
@@ -118,9 +63,9 @@
     private Button undoButton;
     private Button redoButton;
 
-    public History() {
-        this(-1, null, null);
-    }
+  public History() {
+    this(-1, null, null);
+  }
 
     public History(int limit, @Nullable Button undoButton, @Nullable Button redoButton) {
         this.limit = limit;
@@ -132,9 +77,9 @@
         this(limit, null, null);
     }
 
-    public History(@Nullable Button undoButton, @Nullable Button redoButton) {
-        this(-1, undoButton, redoButton);
-    }
+  public History(@Nullable Button undoButton, @Nullable Button redoButton) {
+    this(-1, undoButton, redoButton);
+  }
 
     /**
      * Return the maximum possible number of undos and redos to store. Undos and
@@ -163,36 +108,32 @@
                                                "for no limit");
         }
         this.limit = limit;
->>>>>>> 30719b62
-    }
-    this.limit = limit;
-  }
-
-<<<<<<< HEAD
-  /**
-   * Registers the button passed as the undo button of the program. By passing
-   * this method a {@link Button} instance it will disable and enable that
-   * button in accordance with the availability of the undo function within
-   * the tom.history.History class itself. So, if there are no actions to undo, then
-   * the undo button would be disabled and otherwise it would be enabled
-   *
-   * @param button the button to be treated as the undo button by the tom.history.History
-   *               class
-   */
-  public void registerUndoButton(@NotNull Button button) {
-    undoButton = button;
-  }
-
-  /**
-   * Registers a button as the redo button. Performs the same tasks as
-   * {@link #registerUndoButton(Button)}
-   *
-   * @param button
-   * @see #registerUndoButton(Button)
-   */
-  public void registerRedoButton(@NotNull Button button) {
-    redoButton = button;
-  }
+    }
+
+    /**
+     * Registers the button passed as the undo button of the program. By passing
+     * this method a {@link Button} instance it will disable and enable that
+     * button in accordance with the availability of the undo function within
+     * the tom.history.History class itself. So, if there are no actions to undo, then
+     * the undo button would be disabled and otherwise it would be enabled
+     *
+     * @param button the button to be treated as the undo button by the tom.history.History
+     *               class
+     */
+    public void registerUndoButton(@NotNull Button button) {
+        undoButton = button;
+    }
+
+    /**
+     * Registers a button as the redo button. Performs the same tasks as
+     * {@link #registerUndoButton(Button)}
+     *
+     * @param button
+     * @see #registerUndoButton(Button)
+     */
+    public void registerRedoButton(@NotNull Button button) {
+        redoButton = button;
+    }
 
   /**
    * Stores the action in the stack of actions collecting all undo-able actions
@@ -213,32 +154,8 @@
       updateButtonsForExecute();
     } finally {
       lock.unlock();
-=======
-    /**
-     * Registers the button passed as the undo button of the program. By passing
-     * this method a {@link Button} instance it will disable and enable that
-     * button in accordance with the availability of the undo function within
-     * the tom.history.History class itself. So, if there are no actions to undo, then
-     * the undo button would be disabled and otherwise it would be enabled
-     *
-     * @param button the button to be treated as the undo button by the tom.history.History
-     *               class
-     */
-    public void registerUndoButton(@NotNull Button button) {
-        undoButton = button;
-    }
-
-    /**
-     * Registers a button as the redo button. Performs the same tasks as
-     * {@link #registerUndoButton(Button)}
-     *
-     * @param button
-     * @see #registerUndoButton(Button)
-     */
-    public void registerRedoButton(@NotNull Button button) {
-        redoButton = button;
-    }
-
+    }
+  }
     /**
      * Used to stop associating a particular button with the state of redo
      */
@@ -274,61 +191,20 @@
         } finally {
             lock.unlock();
         }
->>>>>>> 30719b62
-    }
-  }
-
-<<<<<<< HEAD
-  /**
-   * Stores the action in the stack of action collecting all the undo-able
-   * actions
-   * <p>
-   * Note that this method calls {@link Lock#lock()} and will wait for all
-   * other threads to not be undoing, redoing, or registering an action before
-   * it registers the action
-   *
-   * @param action the action to be stored
-   * @see #registerActionAndExecute(Action)
-   */
-  public void registerAction(@NotNull Action action) {
-    lock.lock();
-    try {
-      if (limit > 0 && undoDeque.size() >= limit) {
-        undoDeque.removeLast();
-      }
-      undoDeque.push(action);
-      redoDeque.clear();
-      if (redoButton != null) {
-        redoButton.setDisable(true);
-      }
-    } finally {
-      lock.unlock();
-=======
-    private void updateButtonsForExecute() {
-        if (redoButton != null) {
-            redoButton.setDisable(true);
-            redoDeque.clear();
-        }
-        if (undoButton != null) {
-            if (!undoDeque.isEmpty()) {
-                undoButton.setDisable(false);
-            }
-        }
->>>>>>> 30719b62
-    }
-  }
-
-<<<<<<< HEAD
-  private void updateButtonsForExecute() {
-    if (redoButton != null) {
-      redoButton.setDisable(true);
-      redoDeque.clear();
-    }
-    if (undoButton != null) {
-      if (!undoDeque.isEmpty()) {
-        undoButton.setDisable(false);
-      }
-=======
+    }
+
+    private void updateButtonsForExecute( ) {
+        if ( redoButton != null ) {
+            redoButton.setDisable( true );
+            redoDeque.clear( );
+        }
+        if ( undoButton != null ) {
+            if ( !undoDeque.isEmpty( ) ) {
+                undoButton.setDisable( false );
+            }
+        }
+    }
+
     /**
      * Stores the action in the stack of action collecting all the undo-able
      * actions
@@ -340,25 +216,34 @@
      * @param action the action to be stored
      * @see #registerActionAndExecute(Action)
      */
-    public void registerAction(@NotNull Action action) {
-        lock.lock();
+    public void registerAction( @NotNull Action action ) {
+        lock.lock( );
         try {
-            if (limit > 0 && undoDeque.size() >= limit) {
-                undoDeque.removeLast();
-            }
-            undoDeque.push(action);
-            redoDeque.clear();
-            if (redoButton != null) {
-                redoButton.setDisable(true);
+            if ( limit > 0 && undoDeque.size( ) >= limit ) {
+                undoDeque.removeLast( );
+            }
+            undoDeque.push( action );
+            redoDeque.clear( );
+            if ( redoButton != null ) {
+                redoButton.setDisable( true );
             }
         } finally {
-            lock.unlock();
-        }
->>>>>>> 30719b62
-    }
-  }
-
-<<<<<<< HEAD
+            lock.unlock( );
+        }
+    }
+
+  private void updateButtonsForExecute() {
+    if (redoButton != null) {
+      redoButton.setDisable(true);
+      redoDeque.clear();
+    }
+    if (undoButton != null) {
+      if (!undoDeque.isEmpty()) {
+        undoButton.setDisable(false);
+      }
+    }
+  }
+
   /**
    * Use this function to execute an action that has just been registered
    * If you choose to use the {@link #registerAction(Action)} method instead
@@ -372,50 +257,9 @@
       updateButtonsForExecute();
     } finally {
       lock.unlock();
-=======
-    /**
-     * Use this function to execute an action that has just been registered
-     * If you choose to use the {@link #registerAction(Action)} method instead
-     * of the {@link #registerActionAndExecute(Action)} method, you can call this
-     * method after to execute the <strong>most recently registered action</strong>
-     */
-    public void executeMostRecentAction() {
-        lock.lock();
-        try {
-            undoDeque.peekFirst().execute();
-            updateButtonsForExecute();
-        } finally {
-            lock.unlock();
-        }
->>>>>>> 30719b62
-    }
-  }
-
-<<<<<<< HEAD
-  /**
-   * This method retrieves the most recently registered {@link Action} that
-   * has not already been undone by this method and calles the {@link Action#undo()}
-   * method on it
-   * <p>
-   * Note that this method calls {@link Lock#lock()} and will wait for all
-   * other threads to not be undoing, redoing, or registering an action before
-   * it registers the action
-   *
-   * @return true if the undo was called or false if there was nothing to undo,
-   * that is if the undo stack was empty
-   */
-  public boolean undo() {
-    lock.lock();
-    try {
-      if (undoDeque.isEmpty()) {
-        return false;
-      }
-      else {
-        Action a = undoDeque.pop();
-        a.undo();
-        if (limit > 0 && redoDeque.size() >= limit) {
-          redoDeque.removeLast();
-=======
+    }
+  }
+
     /**
      * This method retrieves the most recently registered {@link Action} that
      * has not already been undone by this method and calles the {@link Action#undo()}
@@ -445,27 +289,9 @@
             }
         } finally {
             lock.unlock();
->>>>>>> 30719b62
-        }
-        redoDeque.push(a);
-        updateButtonsForUndo();
-        return true;
-      }
-    } finally {
-      lock.unlock();
-    }
-  }
-
-<<<<<<< HEAD
-  private void updateButtonsForUndo() {
-    if (undoDeque.isEmpty()) {
-      if (undoButton != null) {
-        undoButton.setDisable(true);
-      }
-    }
-    if (redoButton != null) {
-      redoButton.setDisable(false);
-=======
+        }
+    }
+
     private void updateButtonsForUndo() {
         if (undoDeque.isEmpty()) {
             if (undoButton != null) {
@@ -475,39 +301,8 @@
         if (redoButton != null) {
             redoButton.setDisable(false);
         }
->>>>>>> 30719b62
-    }
-  }
-
-<<<<<<< HEAD
-  /**
-   * This method retrieves the most recently undone {@link Action} that
-   * has not already been redone by this method and calles the {@link Action#redo()}
-   * method on it. Note that an action must be undone by calling
-   * {@link #undo()} first. Note also, that any and everytime a new action
-   * is registered using either {@link #registerAction(Action)} or
-   * {@link #registerActionAndExecute(Action)} all actions saved for redoing are
-   * cleared. That is the redo stack is cleared by calling {@link LinkedBlockingDeque#clear()}
-   * <p>
-   * Note that this method calls {@link Lock#lock()} and will wait for all
-   * other threads to not be undoing, redoing, or registering an action before
-   * it registers the action
-   *
-   * @return true if the redo was called or false if there was nothing to undo,
-   * that is if the undo stack was empty
-   */
-  public boolean redo() {
-    lock.lock();
-    try {
-      if (redoDeque.isEmpty()) {
-        return false;
-      }
-      else {
-        Action a = redoDeque.pop();
-        a.redo();
-        if (limit > 0 && undoDeque.size() >= limit) {
-          undoDeque.removeLast();
-=======
+    }
+
     /**
      * This method retrieves the most recently undone {@link Action} that
      * has not already been redone by this method and calles the {@link Action#redo()}
@@ -541,18 +336,9 @@
             }
         } finally {
             lock.unlock();
->>>>>>> 30719b62
-        }
-        undoDeque.push(a);
-        updateButtonsForRedo();
-        return true;
-      }
-    } finally {
-      lock.unlock();
-    }
-  }
-
-<<<<<<< HEAD
+        }
+    }
+
   private void updateButtonsForRedo() {
     if (redoDeque.isEmpty()) {
       if (redoButton != null) {
@@ -561,17 +347,6 @@
     }
     if (undoButton != null) {
       undoButton.setDisable(false);
-=======
-    private void updateButtonsForRedo() {
-        if (redoDeque.isEmpty()) {
-            if (redoButton != null) {
-                redoButton.setDisable(true);
-            }
-        }
-        if (undoButton != null) {
-            undoButton.setDisable(false);
-        }
->>>>>>> 30719b62
     }
   }
 }